name: mskg
channels:
  - conda-forge
  - defaults
dependencies:
  - bzip2=1.0.8=h8ffe710_4
  - ca-certificates=2022.9.24=h5b45459_0
  - certifi=2022.9.24=pyhd8ed1ab_0
  - cudatoolkit=11.2.2=h933977f_10
  - cudnn=8.4.1.50=hf5f08ae_0
  - libffi=3.4.2=h8ffe710_5
  - libsqlite=3.39.4=hcfcfb64_0
  - libzlib=1.2.13=hcfcfb64_4
  - libzlib-wapi=1.2.13=hcfcfb64_4
  - openssl=3.0.7=hcfcfb64_0
  - pip=22.3.1=pyhd8ed1ab_0
  - python=3.9.13=hcf16a7b_0_cpython
  - python_abi=3.9=2_cp39
  - setuptools=65.5.1=pyhd8ed1ab_0
  - sqlite=3.39.4=hcfcfb64_0
  - tk=8.6.12=h8ffe710_0
  - tzdata=2022f=h191b570_0
  - ucrt=10.0.22621.0=h57928b3_0
  - vc=14.3=h3d8a991_9
  - vs2015_runtime=14.32.31332=h1d6e394_9
  - wheel=0.38.2=pyhd8ed1ab_0
  - wincertstore=0.2=pyhd8ed1ab_1009
  - xz=5.2.6=h8d14728_0
  - pip:
    - absl-py==1.3.0
    - altgraph==0.17.3
    - astunparse==1.6.3
    - cachetools==5.2.0
    - chardet==5.0.0
    - charset-normalizer==2.1.1
    - colorama==0.4.6
    - contourpy==1.0.6
    - cycler==0.11.0
    - efficientnet==1.0.0
    - flatbuffers==22.10.26
    - fonttools==4.38.0
    - future==0.18.2
    - gast==0.4.0
    - google-auth==2.14.1
    - google-auth-oauthlib==0.4.6
    - google-pasta==0.2.0
    - grpcio==1.50.0
    - h5py==3.7.0
    - idna==3.4
    - image-classifiers==1.0.0
    - imageio==2.22.4
    - imgviz==1.5.1
    - importlib-metadata==5.0.0
    - joblib==1.2.0
    - keras==2.10.0
    - keras-applications==1.0.8
    - keras-preprocessing==1.1.2
    - kiwisolver==1.4.4
    - libclang==14.0.6
    - markdown==3.4.1
    - markupsafe==2.1.1
    - matplotlib==3.6.2
    - networkx==2.8.8
    - numpy==1.23.4
    - oauthlib==3.2.2
    - opencv-python==4.5.1.48
    - opt-einsum==3.3.0
    - packaging==21.3
    - pandas==1.5.1
    - pefile==2022.5.30
    - pillow==9.3.0
    - protobuf==3.19.6
    - pyasn1==0.4.8
    - pyasn1-modules==0.2.8
    - pyinstaller==5.6.2
    - pyinstaller-hooks-contrib==2022.12
    - pyparsing==3.0.9
    - pysimplegui==4.60.4
    - python-dateutil==2.8.2
    - pytz==2022.6
    - pywavelets==1.4.1
    - pywin32-ctypes==0.2.0
    - pyyaml==6.0
    - requests==2.28.1
    - requests-oauthlib==1.3.1
    - rsa==4.9
    - scikit-image==0.19.3
    - scikit-learn==1.1.3
    - scipy==1.9.3
    - segmentation-models==1.0.1
    - six==1.16.0
    - tensorboard==2.10.1
    - tensorboard-data-server==0.6.1
    - tensorboard-plugin-wit==1.8.1
    - tensorflow-estimator==2.10.0
    - tensorflow-gpu==2.10.0
    - tensorflow-io-gcs-filesystem==0.27.0
    - termcolor==2.1.0
    - threadpoolctl==3.1.0
    - tifffile==2022.10.10
    - tqdm==4.64.1
    - typing-extensions==4.4.0
    - urllib3==1.26.12
    - werkzeug==2.2.2
    - wrapt==1.14.1
<<<<<<< HEAD
    - zipp==3.10.0
=======
    - zipp==3.10.0
prefix: C:\Users\maikel\anaconda3\envs\mskg
>>>>>>> e2f59cff
<|MERGE_RESOLUTION|>--- conflicted
+++ resolved
@@ -103,9 +103,5 @@
     - urllib3==1.26.12
     - werkzeug==2.2.2
     - wrapt==1.14.1
-<<<<<<< HEAD
     - zipp==3.10.0
-=======
-    - zipp==3.10.0
-prefix: C:\Users\maikel\anaconda3\envs\mskg
->>>>>>> e2f59cff
+prefix: C:\Users\maikel\anaconda3\envs\mskg